'''
Upload a file to binstar. 

This command must be run after 'binstar register' if the package namespace does
not exist on binstar.

eg:
    binstar register CONDA_PACKAGE_1.bz2
    binstar upload CONDA_PACKAGE_1.bz2

'''
from binstar_client.utils import get_binstar, bool_input, \
    get_config, upload_print_callback
import json
from binstar_client import BinstarError, NotFound, Conflict
from os.path import exists
import sys
import time
import logging
from binstar_client.utils.detect import detect_package_type, get_attrs
from os.path import basename
from binstar_client.errors import UserError
import argparse

log = logging.getLogger('binstar.updload')


def create_release(binstar, username, package_name, version, description, announce=None):
    binstar.add_release(username, package_name, version, [],
                        announce, description)

def create_release_interactive(binstar, username, package_name, version):

    log.info('\nThe release %s/%s/%s does not exist' % (username, package_name, version))
    if not bool_input('Would you like to create it now?'):
        log.info('good-bye')
        raise SystemExit(-1)

    description = raw_input('Enter a short description of the release:\n')
    log.info("\nAnnouncements are emailed to your package followers.")
    make_announcement = bool_input('Would you like to make an announcement to the package followers?', False)
    if make_announcement:
        announce = raw_input('Markdown Announcement:\n')
    else:
        announce = ''

    binstar.add_release(username, package_name, version, [],
                        announce, description)

<<<<<<< HEAD
=======
def upload_print_callback(args):
    start_time = time.time()
    if args.no_progress or args.log_level >= logging.INFO:
        return lambda curr, total: None
    
    def callback(curr, total):
        curr_time = time.time()
        time_delta = curr_time - start_time

        remain = total - curr
        if curr and remain:
            eta = 1.0 * time_delta / curr * remain / 60.0
        else:
            eta = 0

        curr_kb = curr // 1024
        total_kb = total // 1024
        perc = 100.0 * curr / total if total else 0

        msg = '\r uploaded %(curr_kb)i of %(total_kb)iKb: %(perc).2f%% ETA: %(eta).1f minutes'
        sys.stderr.write(msg % locals())
        sys.stderr.flush()
        if curr == total:
            sys.stderr.write('\n')

    return callback

>>>>>>> 5e00e1b2
def main(args):
    for item in args.depricated:
        log.warn('Argument %s has been depricated and is no longer used. '
                 'Please see the command "binstar register" for details' %item)
        

    binstar = get_binstar(args)

    if args.user:
        username = args.user
    else:
        user = binstar.user()
        username = user ['login']

    uploaded_packages = []

    for filename in args.files:

        if not exists(filename):
            raise BinstarError('file %s does not exist' % (filename))

        if args.package_type:
            package_type = args.package_type
        else:
            log.info('detecting package type ...')
            sys.stdout.flush()
            package_type = detect_package_type(filename)
            if package_type is None:
                raise BinstarError('Could not detect package type of file %r please specify package type with option --package-type' % filename)
            log.info(package_type)

        if args.metadata:
            attrs = json.loads(args.metadata)
            package_name = args.package
            version = args.version
            description = ''
            basefilename = basename(filename)
        else:
            log.info('extracting package attributes for upload ...')
            sys.stdout.flush()
            try:
                package_attrs = get_attrs(package_type, filename)
            except Exception:
                if args.show_traceback:
                    raise
                
                raise BinstarError('Trouble reading metadata from %r. Please make sure this package is correct or specify the --metadata, --package and --version arguments' % (filename))
                
            basefilename, package_name, version, attrs, _, description, license = package_attrs
            log.info('done')

        if args.package:
            package_name = args.package

        if args.version:
            version = args.version

        try:
            binstar.package(username, package_name)
        except NotFound:
            raise UserError('Binstar package %s/%s does not exist. '
                            'Please run "binstar register" to create this package namespace in the cloud.' % (username, package_name))


        try:
            binstar.release(username, package_name, version)
        except NotFound:
            if args.mode == 'interactive':
                create_release_interactive(binstar, username, package_name, version)
            else:
                create_release(binstar, username, package_name, version, description)

        with open(filename, 'rb') as fd:
            log.info('\nUploading file %s/%s/%s/%s ... ' % (username, package_name, version, basefilename))
            sys.stdout.flush()
            try:
                binstar.distribution(username, package_name, version, basefilename)
            except NotFound:
                pass
            else:
                
                if args.mode == 'force':
                    log.warning('Distribution %s already exists ... removing' % (basefilename,))
                    binstar.remove_dist(username, package_name, version, basefilename)
                if args.mode == 'interactive':
                    if bool_input('Distribution %s already exists. Would you like to replace it?' % (basefilename,)):
                        binstar.remove_dist(username, package_name, version, basefilename)
                    else:
                        log.info('Not replacing distribution %s' % (basefilename,))
                        continue
            try:
                binstar.upload(username, package_name, version, basefilename, fd, package_type, args.description, attrs=attrs,
                           callback=upload_print_callback(args))
            except Conflict:
                full_name = '%s/%s/%s/%s' % (username, package_name, version, basefilename)
                log.info('Distribution already exists. Please use the -i/--interactive or --force options or `binstar remove %s`' % full_name)
                raise

            uploaded_packages.append(package_name)
            log.info("\n\nUpload(s) Complete\n")


    for package in uploaded_packages:
        log.info("Package located at:\nhttps://binstar.org/%s/%s\n" % (username, package))



def add_parser(subparsers):

    config = get_config()

    parser = subparsers.add_parser('upload',
                                   formatter_class=argparse.RawDescriptionHelpFormatter,
                                   help='Upload a file to binstar',
                                   description=__doc__)

    parser.add_argument('files', nargs='+', help='Distributions to upload', default=[])

    parser.add_argument('-u', '--user', help='User account, defaults to the current user')
    parser.add_argument('--no-progress', help="Don't show upload progress", action='store_true' )
    parser.add_argument('-p', '--package', help='Defaults to the packge name in the uploaded file')
    parser.add_argument('-v', '--version', help='Defaults to the packge version in the uploaded file')
    parser.add_argument('-t', '--package-type', help='Set the package type, defaults to autodetect')
    parser.add_argument('-d', '--description', help='description of the file(s)')
    parser.add_argument('-m', '--metadata', help='json encoded metadata default is to autodetect')
    
    for depricated in ['--public', '--private', '--personal', '--publish']: 
        parser.add_argument(depricated, action='append_const', const=depricated, 
                            dest='depricated')
        
    group = parser.add_mutually_exclusive_group()
    group.add_argument('-i', '--interactive', action='store_const', help='Run an interactive prompt if any packages are missing',
                        dest='mode', const='interactive')
    group.add_argument('-f', '--fail', help='Fail if a package or release does not exist (default)',
                                        action='store_const', dest='mode', const='fail')
    group.add_argument('--force', help='Force a package upload regardless of errors',
                                        action='store_const', dest='mode', const='force')

    parser.set_defaults(main=main)<|MERGE_RESOLUTION|>--- conflicted
+++ resolved
@@ -47,36 +47,6 @@
     binstar.add_release(username, package_name, version, [],
                         announce, description)
 
-<<<<<<< HEAD
-=======
-def upload_print_callback(args):
-    start_time = time.time()
-    if args.no_progress or args.log_level >= logging.INFO:
-        return lambda curr, total: None
-    
-    def callback(curr, total):
-        curr_time = time.time()
-        time_delta = curr_time - start_time
-
-        remain = total - curr
-        if curr and remain:
-            eta = 1.0 * time_delta / curr * remain / 60.0
-        else:
-            eta = 0
-
-        curr_kb = curr // 1024
-        total_kb = total // 1024
-        perc = 100.0 * curr / total if total else 0
-
-        msg = '\r uploaded %(curr_kb)i of %(total_kb)iKb: %(perc).2f%% ETA: %(eta).1f minutes'
-        sys.stderr.write(msg % locals())
-        sys.stderr.flush()
-        if curr == total:
-            sys.stderr.write('\n')
-
-    return callback
-
->>>>>>> 5e00e1b2
 def main(args):
     for item in args.depricated:
         log.warn('Argument %s has been depricated and is no longer used. '
