--- conflicted
+++ resolved
@@ -1,11 +1,5 @@
-<<<<<<< HEAD
-from binstar_client.utils import parse_specs, get_binstar, bool_input,\
+from binstar_client.utils import get_binstar, bool_input, \
     get_config, upload_print_callback
-import tarfile
-=======
-from binstar_client.utils import get_binstar, bool_input, \
-    get_config
->>>>>>> 0af691de
 import json
 from binstar_client import BinstarError, NotFound, Conflict
 from os.path import exists
