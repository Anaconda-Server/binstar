--- conflicted
+++ resolved
@@ -15,15 +15,12 @@
     if aserver_api.token:
     # TODO: named 'application' because I was using the github model
     # Change it to name once we release the latest version of binstar server
-<<<<<<< HEAD
-        aserver_api.remove_authentication()
-=======
         try:
-            bs.remove_authentication()
+            aserver_api.remove_authentication()
         except errors.Unauthorized as err:
             log.debug("The token that you are trying to remove may not be valid"
                       "{}".format(err))
->>>>>>> 2ebf9c9f
+
         remove_token(args)
         log.info("logout successful")
     else:
