--- conflicted
+++ resolved
@@ -18,24 +18,18 @@
         collaborator = args.add_collaborator
         bs.package_add_collaborator(owner, package, collaborator)
         args.add_collaborator
-<<<<<<< HEAD
+
     elif args.list_collaborators:
-        print ':Collaborators:'
-        for collab in bs.package_collaborators(owner, package):
-            print '   +', collab['login']
+        log.info(':Collaborators:')
+        for collab in binstar.package_collaborators(owner, package):
+            log.info('   +', collab['login'])
     elif args.create:
         public = args.access != 'private'
         publish = args.access == 'publish'
         bs.add_package(args.spec.user, args.spec.package, args.summary,  
                        public=public, publish=publish, 
                        license=args.license, license_url=args.license_url)
-        print 'Package created!'
-=======
-    if args.list_collaborators:
-        log.info(':Collaborators:')
-        for collab in binstar.package_collaborators(owner, package):
-            log.info('   +', collab['login'])
->>>>>>> caf81a1d
+        log.info('Package created!')
 
 def add_parser(subparsers):
 
