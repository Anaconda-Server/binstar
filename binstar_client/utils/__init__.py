import base64
import collections
import getpass
from hashlib import md5
import json
import logging
import os
from os.path import exists, join, dirname, expanduser, isfile, isdir
import sys
import time
<<<<<<< HEAD

from binstar_client.utils import appdirs
import yaml

from ..errors import UserError


=======
import logging
import stat
>>>>>>> ea96dbb1
try:
    import urlparse
    from urllib import quote_plus
except ImportError:
    from urllib import parse as urlparse
    from urllib.parse import quote_plus



try:
    input = raw_input
except NameError:
    input = input

log = logging.getLogger('binstar')

def jencode(*E, **F):
    payload = dict(*E, **F)
    return json.dumps(payload), {'Content-Type': 'application/json'}

def pv(version):
    return tuple(int(x) for x in version.split('.'))

class PackageSpec(object):
    def __init__(self, user, package=None, version=None, basename=None, attrs=None, spec_str=None):
        self._user = user
        self._package = package
        self._version = version
        self._basename = basename
        self.attrs = attrs
        if spec_str:
            self.spec_str = spec_str
        else:
            spec_str = str(user)
            if package:
                spec_str = '%s/%s' % (spec_str, package)
            if version:
                spec_str = '%s/%s' % (spec_str, version)
            if basename:
                spec_str = '%s/%s' % (spec_str, basename)



    def __str__(self):
        return self.spec_str

    def __repr__(self):
        return '<PackageSpec %r>' % (self.spec_str)

    @property
    def user(self):
        if self._user is None:
            raise UserError('user not given (got %r expected <username> )' % (self.spec_str,))
        return self._user

    @property
    def name(self):
        if self._package is None:
            raise UserError('package not given in spec (got %r expected <username>/<package> )' % (self.spec_str,))
        return self._package

    @property
    def package(self):
        if self._package is None:
            raise UserError('package not given in spec (got %r expected <username>/<package> )' % (self.spec_str,))
        return self._package

    @property
    def version(self):
        if self._version is None:
            raise UserError('version not given in spec (got %r expected <username>/<package>/<version> )' % (self.spec_str,))
        return self._version

    @property
    def basename(self):
        if self._basename is None:
            raise UserError('basename not given in spec (got %r expected <username>/<package>/<version>/<filename> )' % (self.spec_str,))
        return self._basename

def package_specs(spec):
    user = spec
    package = None
    attrs = {}
    if '/' in user:
        user, package = user.split('/', 1)
    if '/' in package:
        raise TypeError('invalid package spec')

    return PackageSpec(user, package, None, None, attrs, spec)

def parse_specs(spec):
    user = spec
    package = version = basename = None
    attrs = {}
    if '/' in user:
        user, package = user.split('/', 1)
    if package and '/' in package:
        package, version = package.split('/', 1)

    if version and '/' in version:
        version, basename = version.split('/', 1)

    if basename and '?' in basename:
        basename, qsl = basename.rsplit('?', 1)
        attrs = dict(urlparse.parse_qsl(qsl))

    return PackageSpec(user, package, version, basename, attrs, spec)

def load_token(url):
    data_dir = appdirs.user_data_dir('binstar', 'ContinuumIO')
    tokenfile = join(data_dir, '%s.token' % quote_plus(url))
    if isfile(tokenfile):
        with open(tokenfile) as fd:
            token = fd.read()
    else:
        token = None
    return token

def get_binstar(args=None, cls=None):
    if not cls:
        from binstar_client import Binstar
        cls = Binstar
    config = get_config(remote_site=args and args.site)
    url = config.get('url', DEFAULT_URL)
    if getattr(args, 'log_level', 0) >= logging.INFO:
        sys.stderr.write("Using binstar api site %s\n" % url)
    if args and args.token:
        token = args.token
    else:
        token = load_token(url)

    return cls(token, domain=url,)

def store_token(token, args):
    config = get_config(remote_site=args and args.site)

    url = config.get('url', DEFAULT_URL)

    data_dir = appdirs.user_data_dir('binstar', 'ContinuumIO')
    if not isdir(data_dir):
        os.makedirs(data_dir)
    tokenfile = join(data_dir, '%s.token' % quote_plus(url))

    with open(tokenfile, 'w') as fd:
        fd.write(token)
    os.chmod(tokenfile, stat.S_IRUSR)


def remove_token(args):
    config = get_config(remote_site=args and args.site)
    url = config.get('url', DEFAULT_URL)
    data_dir = appdirs.user_data_dir('binstar', 'ContinuumIO')
    tokenfile = join(data_dir, '%s.token' % quote_plus(url))

    if isfile(tokenfile):
        os.unlink(tokenfile)

def load_config(config_file):
    if exists(config_file):
        with open(config_file) as fd:
            data = yaml.load(fd)
            if data:
                return data

    return {}

SITE_CONFIG = join(appdirs.site_data_dir('binstar', 'ContinuumIO'), 'config.yaml')
USER_CONFIG = join(appdirs.user_data_dir('binstar', 'ContinuumIO'), 'config.yaml')
USER_LOGDIR = appdirs.user_log_dir('binstar', 'ContinuumIO')

def recursive_update(d, u):
    for k, v in u.iteritems():
        if isinstance(v, collections.Mapping):
            r = recursive_update(d.get(k, {}), v)
            d[k] = r
        else:
            d[k] = u[k]
    return d

DEFAULT_URL = 'https://api.binstar.org'
ALPHA_URL = 'http://api.alpha.binstar.org'
DEFAULT_CONFIG = {
                  'sites': {'binstar': {'url': DEFAULT_URL},
                            'alpha': {'url': ALPHA_URL},
                            }
                  }

def get_config(user=True, site=True, remote_site=None):
    config = DEFAULT_CONFIG.copy()
    if site:
        recursive_update(config, load_config(SITE_CONFIG))
    if user:
        recursive_update(config, load_config(USER_CONFIG))

    remote_site = remote_site or config.get('default_site')
    sites = config.get('sites', {})

    if remote_site:
        if remote_site not in sites:
            raise UserError("Remote site alias %s does not exist in the config file" % remote_site)

        recursive_update(config, sites.get(remote_site, {}))

    return config

def set_config(data, user=True):

    config_file = USER_CONFIG if user else SITE_CONFIG

    data_dir = dirname(config_file)
    if not exists(data_dir):
        os.makedirs(data_dir)

    with open(config_file, 'w') as fd:
        yaml.dump(data, fd)



def compute_hash(fp, buf_size=8192, size=None, hash_algorithm=md5):
    hash_obj = hash_algorithm()
    spos = fp.tell()
    if size and size < buf_size:
        s = fp.read(size)
    else:
        s = fp.read(buf_size)
    while s:
        hash_obj.update(s)
        if size:
            size -= len(s)
            if size <= 0:
                break
        if size and size < buf_size:
            s = fp.read(size)
        else:
            s = fp.read(buf_size)
    hex_digest = hash_obj.hexdigest()

    b64encode = getattr(base64, 'encodebytes', base64.encodestring)
    base64_digest = b64encode(hash_obj.digest())
    if base64_digest[-1] == '\n':
        base64_digest = base64_digest[0:-1]
    # data_size based on bytes read.
    data_size = fp.tell() - spos
    fp.seek(spos)
    return (hex_digest, base64_digest, data_size)


class upload_in_chunks(object):
    def __init__(self, fd, chunksize=1 << 13):
        self.fd = fd
        self.chunksize = chunksize
        self.totalsize = os.fstat(fd.fileno()).st_size
        self.readsofar = 0

    def __iter__(self):
        sys.stderr.write('Progress:\n')
        while True:
            data = self.fd.read(self.chunksize)
            if not data:
                sys.stderr.write("\n")
                break
            self.readsofar += len(data)
            percent = self.readsofar * 1e2 / self.totalsize
            sys.stderr.write("\r{percent:3.0f}%".format(percent=percent))
            yield data

    def __len__(self):
        return self.totalsize


def upload_with_progress(fd):
    it = upload_in_chunks(fd)
    IterableToFileAdapter(it)

class IterableToFileAdapter(object):
    def __init__(self, iterable):
        self.iterator = iter(iterable)
        self.length = len(iterable)

    def read(self, size=-1):  # TBD: add buffer for `len(data) > size` case
        return next(self.iterator, b'')

    def __len__(self):
        return self.length



def bool_input(prompt, default=True):
        default_str = '[Y|n]' if default else '[y|N]'
        while 1:
            inpt = input('%s %s: ' % (prompt, default_str))
            if inpt.lower() in ['y', 'yes'] and not default:
                return True
            elif inpt.lower() in ['', 'n', 'no'] and not default:
                return False
            elif inpt.lower() in ['', 'y', 'yes']:
                return True
            elif inpt.lower() in ['n', 'no']:
                return False
            else:
                sys.stderr.write('please enter yes or no\n')


def upload_print_callback(args):
    start_time = time.time()
    if args.no_progress or args.log_level > logging.INFO:
        return lambda curr, total: None

    def callback(curr, total):
        curr_time = time.time()
        time_delta = curr_time - start_time

        remain = total - curr
        if curr and remain:
            eta = 1.0 * time_delta / curr * remain / 60.0
        else:
            eta = 0

        curr_kb = curr // 1024
        total_kb = total // 1024
        perc = 100.0 * curr / total if total else 0

        msg = '\r uploaded %(curr_kb)i of %(total_kb)iKb: %(perc).2f%% ETA: %(eta).1f minutes'
        sys.stderr.write(msg % locals())
        sys.stderr.flush()
        if curr == total:
            sys.stderr.write('\n')

    return callback<|MERGE_RESOLUTION|>--- conflicted
+++ resolved
@@ -6,9 +6,9 @@
 import logging
 import os
 from os.path import exists, join, dirname, expanduser, isfile, isdir
+import stat
 import sys
 import time
-<<<<<<< HEAD
 
 from binstar_client.utils import appdirs
 import yaml
@@ -16,10 +16,6 @@
 from ..errors import UserError
 
 
-=======
-import logging
-import stat
->>>>>>> ea96dbb1
 try:
     import urlparse
     from urllib import quote_plus
