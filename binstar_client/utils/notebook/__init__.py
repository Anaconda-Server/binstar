<<<<<<< HEAD
import re
from ...errors import BinstarError
from .downloader import *
from .uploader import *
from .finder import *
from .scm import *


def parse(handle):
    """
    >>> parse("user/project:main.ipynb")
    ('user', 'project', 'main.ipynb')
    >>> parse("project")
    (None, 'project', None)
    >>> parse("user/project")
    ('user', 'project', None)

    :param handle: String
    :return: username, project, file
    """
    r = r'^(?P<user0>\w+)/(?P<project0>\w+):(?P<notebook0>\w+)$|^(?P<user1>\w+)/(?P<project1>\w+)$|^(?P<project2>.+)$'

    try:
        parsed = re.compile(r).match(handle).groupdict()
    except AttributeError:
        raise BinstarError("{} can't be parsed".format(handle))

    if parsed['project2'] is not None:
        return None, parsed['project2'], None
    elif parsed['project1'] is not None:
        return parsed['user1'], parsed['project1'], None
    else:
        return parsed['user0'], parsed['project0'], parsed['notebook0']
=======
from .uploader import *
>>>>>>> 656fb947
<|MERGE_RESOLUTION|>--- conflicted
+++ resolved
@@ -1,10 +1,7 @@
-<<<<<<< HEAD
 import re
 from ...errors import BinstarError
 from .downloader import *
 from .uploader import *
-from .finder import *
-from .scm import *
 
 
 def parse(handle):
@@ -31,7 +28,4 @@
     elif parsed['project1'] is not None:
         return parsed['user1'], parsed['project1'], None
     else:
-        return parsed['user0'], parsed['project0'], parsed['notebook0']
-=======
-from .uploader import *
->>>>>>> 656fb947
+        return parsed['user0'], parsed['project0'], parsed['notebook0']