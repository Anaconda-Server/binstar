--- conflicted
+++ resolved
@@ -4,12 +4,7 @@
     from urllib.parse import urlparse
 from .uploader import *
 from .downloader import *
-<<<<<<< HEAD
-from .uploader import *
-from .data_uri import *
-=======
 from ...errors import BinstarError
->>>>>>> 70a9732c
 
 
 def parse(handle):
